/* This Source Code Form is subject to the terms of the Mozilla Public
 * License, v. 2.0. If a copy of the MPL was not distributed with this
 * file, You can obtain one at http://mozilla.org/MPL/2.0/. */

#import <UIKit/UIKit.h>
#import "bat/ledger/ledger.h"

#import "Records+Private.h"
#import "ledger.mojom.objc+private.h"

#import "BATBraveLedger.h"
#import "BATBraveAds.h"
#import "BATCommonOperations.h"
#import "NSURL+Extensions.h"

#import "NativeLedgerClient.h"
#import "NativeLedgerClientBridge.h"
#import "RewardsLogStream.h"
#import "CppTransformations.h"

#import <objc/runtime.h>

#import "BATLedgerDatabase.h"

#import "url/gurl.h"
#import "net/base/registry_controlled_domains/registry_controlled_domain.h"

#define BATLedgerReadonlyBridge(__type, __objc_getter, __cpp_getter) \
- (__type)__objc_getter { return ledger->__cpp_getter(); }

#define BATLedgerBridge(__type, __objc_getter, __objc_setter, __cpp_getter, __cpp_setter) \
- (__type)__objc_getter { return ledger->__cpp_getter(); } \
- (void)__objc_setter:(__type)newValue { ledger->__cpp_setter(newValue); }

#define BATClassLedgerBridge(__type, __objc_getter, __objc_setter, __cpp_var) \
+ (__type)__objc_getter { return ledger::__cpp_var; } \
+ (void)__objc_setter:(__type)newValue { ledger::__cpp_var = newValue; }

NSString * const BATBraveLedgerErrorDomain = @"BATBraveLedgerErrorDomain";
NSNotificationName const BATBraveLedgerNotificationAdded = @"BATBraveLedgerNotificationAdded";

static NSString * const kNextAddFundsDateNotificationKey = @"BATNextAddFundsDateNotification";
static NSString * const kBackupNotificationIntervalKey = @"BATBackupNotificationInterval";
static NSString * const kBackupNotificationFrequencyKey = @"BATBackupNotificationFrequency";
static NSString * const kUserHasFundedKey = @"BATRewardsUserHasFunded";
static NSString * const kBackupSucceededKey = @"BATRewardsBackupSucceeded";

static const auto kOneDay = 24 * 60 * 60;

NS_INLINE ledger::ACTIVITY_MONTH BATGetPublisherMonth(NSDate *date) {
  const auto month = [[NSCalendar currentCalendar] component:NSCalendarUnitMonth fromDate:date];
  return (ledger::ACTIVITY_MONTH)month;
}

NS_INLINE int BATGetPublisherYear(NSDate *date) {
  return (int)[[NSCalendar currentCalendar] component:NSCalendarUnitYear fromDate:date];
}

@interface BATBraveLedger () <NativeLedgerClientBridge> {
  NativeLedgerClient *ledgerClient;
  ledger::Ledger *ledger;
}
@property (nonatomic, copy) NSString *storagePath;
@property (nonatomic) BATWalletProperties *walletInfo;
@property (nonatomic) BATBalance *balance;
@property (nonatomic) dispatch_queue_t fileWriteThread;
@property (nonatomic) NSMutableDictionary<NSString *, NSString *> *state;
@property (nonatomic) BATCommonOperations *commonOps;
@property (nonatomic) NSMutableDictionary<NSString *, __kindof NSObject *> *prefs;

@property (nonatomic) NSMutableArray<BATGrant *> *mPendingGrants;

@property (nonatomic) NSHashTable<BATBraveLedgerObserver *> *observers;

@property (nonatomic, getter=isLoadingPublisherList) BOOL loadingPublisherList;

/// Notifications

@property (nonatomic) NSMutableArray<BATRewardsNotification *> *mNotifications;
@property (nonatomic) NSTimer *notificationStartupTimer;
@property (nonatomic) NSDate *lastNotificationCheckDate;

/// Temporary blocks

@end

@implementation BATBraveLedger

- (instancetype)initWithStateStoragePath:(NSString *)path
{
  if ((self = [super init])) {
    self.storagePath = path;
    self.commonOps = [[BATCommonOperations alloc] initWithStoragePath:path];
    self.state = [[NSMutableDictionary alloc] initWithContentsOfFile:self.randomStatePath] ?: [[NSMutableDictionary alloc] init];
    self.fileWriteThread = dispatch_queue_create("com.rewards.file-write", DISPATCH_QUEUE_SERIAL);
    self.mPendingGrants = [[NSMutableArray alloc] init];
    self.observers = [NSHashTable weakObjectsHashTable];

    self.prefs = [[NSMutableDictionary alloc] initWithContentsOfFile:[self prefsPath]];
    if (!self.prefs) {
      self.prefs = [[NSMutableDictionary alloc] init];
      // Setup defaults
      self.prefs[kNextAddFundsDateNotificationKey] = @([[NSDate date] timeIntervalSince1970]);
      self.prefs[kBackupNotificationFrequencyKey] = @(7 * kOneDay); // 7 days
      self.prefs[kBackupNotificationIntervalKey] = @(7 * kOneDay); // 7 days
      self.prefs[kBackupSucceededKey] = @(NO);
      self.prefs[kUserHasFundedKey] = @(NO);
      [self savePrefs];
    }

    ledgerClient = new NativeLedgerClient(self);
    ledger = ledger::Ledger::CreateInstance(ledgerClient);
    ledger->Initialize(^(ledger::Result result){
      for (BATBraveLedgerObserver *observer in self.observers) {
        if (observer.walletInitalized) {
          observer.walletInitalized(static_cast<BATResult>(result));
        }
      }
    });

    // Add notifications for standard app foreground/background
    [NSNotificationCenter.defaultCenter addObserver:self selector:@selector(applicationDidBecomeActive) name:UIApplicationDidBecomeActiveNotification object:nil];
    [NSNotificationCenter.defaultCenter addObserver:self selector:@selector(applicationDidBackground) name:UIApplicationDidEnterBackgroundNotification object:nil];

    if (self.walletCreated) {
      [self fetchWalletDetails:nil];
      [self fetchBalance:nil];
    }

    [self readNotificationsFromDisk];
  }
  return self;
}

- (void)dealloc
{
  [NSNotificationCenter.defaultCenter removeObserver:self];
  [self.notificationStartupTimer invalidate];

  delete ledger;
  delete ledgerClient;
}

- (NSString *)randomStatePath
{
  return [self.storagePath stringByAppendingPathComponent:@"random_state.plist"];
}

- (NSString *)prefsPath
{
  return [self.storagePath stringByAppendingPathComponent:@"ledger_pref.plist"];
}

- (void)savePrefs
{
  NSDictionary *prefs = self.prefs;
  NSString *path = [self prefsPath];
  dispatch_async(self.fileWriteThread, ^{
    [prefs writeToFile:path atomically:YES];
  });
}

#pragma mark - Observers

- (void)addObserver:(BATBraveLedgerObserver *)observer
{
  [self.observers addObject:observer];
}

- (void)removeObserver:(BATBraveLedgerObserver *)observer
{
  [self.observers removeObject:observer];
}

#pragma mark - Global

BATClassLedgerBridge(BOOL, isDebug, setDebug, is_debug)
BATClassLedgerBridge(BOOL, isTesting, setTesting, is_testing)
BATClassLedgerBridge(BOOL, isProduction, setProduction, is_production)
BATClassLedgerBridge(int, reconcileTime, setReconcileTime, reconcile_time)
BATClassLedgerBridge(BOOL, useShortRetries, setUseShortRetries, short_retries)

#pragma mark - Wallet

BATLedgerReadonlyBridge(BOOL, isWalletCreated, IsWalletCreated)

- (void)createWallet:(void (^)(NSError * _Nullable))completion
{
  const auto __weak weakSelf = self;
  // Results that can come from CreateWallet():
  //   - WALLET_CREATED: Good to go
  //   - LEDGER_ERROR: Already initialized
  //   - BAD_REGISTRATION_RESPONSE: Request credentials call failure or malformed data
  //   - REGISTRATION_VERIFICATION_FAILED: Missing master user token
  ledger->CreateWallet(^(ledger::Result result) {
    const auto strongSelf = weakSelf;
    if (!strongSelf) { return; }
    NSError *error = nil;
    if (result != ledger::Result::WALLET_CREATED) {
      std::map<ledger::Result, std::string> errorDescriptions {
        { ledger::Result::LEDGER_ERROR, "The wallet was already initialized" },
        { ledger::Result::BAD_REGISTRATION_RESPONSE, "Request credentials call failure or malformed data" },
        { ledger::Result::REGISTRATION_VERIFICATION_FAILED, "Missing master user token from registered persona" },
      };
      NSDictionary *userInfo = @{};
      const auto description = errorDescriptions[static_cast<ledger::Result>(result)];
      if (description.length() > 0) {
        userInfo = @{ NSLocalizedDescriptionKey: [NSString stringWithUTF8String:description.c_str()] };
      }
      error = [NSError errorWithDomain:BATBraveLedgerErrorDomain code:static_cast<NSInteger>(result) userInfo:userInfo];
    }
    if (completion) {
      strongSelf.enabled = YES;
      strongSelf.autoContributeEnabled = YES;
      strongSelf.ads.enabled = YES;
      [strongSelf startNotificationTimers];
      dispatch_async(dispatch_get_main_queue(), ^{
        completion(error);
      });
    }
    
    for (BATBraveLedgerObserver *observer in strongSelf.observers) {
      if (observer.walletInitalized) {
        observer.walletInitalized(static_cast<BATResult>(result));
      }
    }
  });
}

- (void)fetchWalletDetails:(void (^)(BATWalletProperties * _Nullable))completion
{
  ledger->FetchWalletProperties(^(ledger::Result result, ledger::WalletPropertiesPtr info) {
    [self onWalletProperties:result arg1:std::move(info)];
    const auto __weak weakSelf = self;
    dispatch_async(dispatch_get_main_queue(), ^{
      if (completion) {
        completion(weakSelf.walletInfo);
      }
    });
  });
}

- (void)onWalletProperties:(ledger::Result)result arg1:(ledger::WalletPropertiesPtr)arg1
{
  if (result == ledger::Result::LEDGER_OK) {
    if (arg1.get() != nullptr) {
      self.walletInfo = [[BATWalletProperties alloc] initWithWalletPropertiesPtr:std::move(arg1)];
    } else {
      self.walletInfo = nil;
    }
  }
}

- (void)fetchBalance:(void (^)(BATBalance * _Nullable))completion
{
  const auto __weak weakSelf = self;
  ledger->FetchBalance(^(ledger::Result result, ledger::BalancePtr balance) {
    const auto strongSelf = weakSelf;
    if (result == ledger::Result::LEDGER_OK) {
      strongSelf.balance = [[BATBalance alloc] initWithBalancePtr:std::move(balance)];
    }
    dispatch_async(dispatch_get_main_queue(), ^{
      if (completion) {
        completion(strongSelf.balance);
      }
    });
  });
}

- (NSString *)walletPassphrase
{
  if (ledger->IsWalletCreated()) {
    return [NSString stringWithUTF8String:ledger->GetWalletPassphrase().c_str()];
  }
  return nil;
}

- (void)recoverWalletUsingPassphrase:(NSString *)passphrase completion:(void (^)(NSError *_Nullable))completion
{
  const auto __weak weakSelf = self;
  // Results that can come from CreateWallet():
  //   - LEDGER_OK: Good to go
  //   - LEDGER_ERROR: Recovery failed
  ledger->RecoverWallet(std::string(passphrase.UTF8String),
    ^(const ledger::Result result, const double balance, std::vector<ledger::GrantPtr> grants) {
      const auto strongSelf = weakSelf;
      if (!strongSelf) { return; }
      NSError *error = nil;
      if (result != ledger::Result::LEDGER_OK) {
        std::map<ledger::Result, std::string> errorDescriptions {
          { ledger::Result::LEDGER_ERROR, "The recovery failed" },
        };
        NSDictionary *userInfo = @{};
        const auto description = errorDescriptions[result];
        if (description.length() > 0) {
          userInfo = @{ NSLocalizedDescriptionKey: [NSString stringWithUTF8String:description.c_str()] };
        }
        error = [NSError errorWithDomain:BATBraveLedgerErrorDomain code:static_cast<NSInteger>(result) userInfo:userInfo];
      }
      if (completion) {
        completion(error);
      }
    }
  );
}

- (double)reservedAmount {
  return [BATLedgerDatabase reservedAmountForPendingContributions];
}

BATLedgerReadonlyBridge(double, defaultContributionAmount, GetDefaultContributionAmount)

- (void)hasSufficientBalanceToReconcile:(void (^)(BOOL))completion
{
  ledger->HasSufficientBalanceToReconcile(completion);
}

#pragma mark - Publishers

- (void)listActivityInfoFromStart:(unsigned int)start
                            limit:(unsigned int)limit
                           filter:(BATActivityInfoFilter *)filter
                       completion:(void (NS_NOESCAPE ^)(NSArray<BATPublisherInfo *> *))completion
{
  auto cppFilter = filter ? filter.cppObjPtr : ledger::ActivityInfoFilter::New();
  if (filter.excluded == BATExcludeFilterFilterExcluded) {
    completion([BATLedgerDatabase excludedPublishers]);
  } else {
    ledger->GetActivityInfoList(start, limit, std::move(cppFilter), ^(const ledger::PublisherInfoList& list, uint32_t nextRecord) {
      const auto publishers = NSArrayFromVector(&list, ^BATPublisherInfo *(const ledger::PublisherInfoPtr& info){
        return [[BATPublisherInfo alloc] initWithPublisherInfo:*info];
      });
      completion(publishers);
    });
  }
}

- (void)fetchPublisherActivityFromURL:(NSURL *)URL
                           faviconURL:(nullable NSURL *)faviconURL
                        publisherBlob:(nullable NSString *)publisherBlob
                                tabId:(uint64_t)tabId
{
  GURL parsedUrl(URL.absoluteString.UTF8String);

  if (!parsedUrl.is_valid()) {
      return;
  }

  auto origin = parsedUrl.GetOrigin();
  std::string baseDomain =
  GetDomainAndRegistry(origin.host(), net::registry_controlled_domains::INCLUDE_PRIVATE_REGISTRIES);

  if (baseDomain == "") {
    return;
  }

  ledger::VisitDataPtr visitData = ledger::VisitData::New();
  visitData->domain = visitData->name = baseDomain;
  visitData->path = parsedUrl.PathForRequest();
  visitData->url = origin.spec();
  
  if (faviconURL) {
    visitData->favicon_url = std::string(faviconURL.absoluteString.UTF8String);
  }

  std::string blob = std::string();
  if (publisherBlob) {
    blob = std::string(publisherBlob.UTF8String);
  }

  ledger->GetPublisherActivityFromUrl(tabId, std::move(visitData), blob);
}

- (void)deleteActivityInfo:(const std::string &)publisher_key callback:(ledger::DeleteActivityInfoCallback )callback
{
  const auto bridgedKey = [NSString stringWithUTF8String:publisher_key.c_str()];
  const auto stamp = ledger->GetReconcileStamp();
  [BATLedgerDatabase deleteActivityInfoWithPublisherID:bridgedKey reconcileStamp:stamp completion:^(BOOL success) {
    if (success) {
      for (BATBraveLedgerObserver *observer in self.observers) {
        if (observer.activityRemoved) {
          observer.activityRemoved([NSString stringWithUTF8String:publisher_key.c_str()]);
        }
      }
    }
    callback(success ? ledger::Result::LEDGER_OK : ledger::Result::LEDGER_ERROR);
  }];
}

- (void)updatePublisherExclusionState:(NSString *)publisherId state:(BATPublisherExclude)state
{
  ledger->SetPublisherExclude(std::string(publisherId.UTF8String), (ledger::PUBLISHER_EXCLUDE)state, ^(const ledger::Result result) {
    if (result != ledger::Result::LEDGER_OK) {
      return;
    }
    for (BATBraveLedgerObserver *observer in self.observers) {
      if (observer.excludedSitesChanged) {
        observer.excludedSitesChanged(publisherId,
                                      state);
      }
    }
  });
}

- (void)restoreAllExcludedPublishers
{
  ledger->RestorePublishers(^(const ledger::Result result) {
    if (result != ledger::Result::LEDGER_OK) {
      return;
    }

    for (BATBraveLedgerObserver *observer in self.observers) {
      if (observer.excludedSitesChanged) {
        observer.excludedSitesChanged(@"-1",
                                      static_cast<BATPublisherExclude>(ledger::PUBLISHER_EXCLUDE::ALL));
      }
    }
  });
}

- (NSUInteger)numberOfExcludedPublishers
{
  return [BATLedgerDatabase excludedPublishersCount];
}

- (void)publisherBannerForId:(NSString *)publisherId completion:(void (NS_NOESCAPE ^)(BATPublisherBanner * _Nullable banner))completion
{
  ledger->GetPublisherBanner(std::string(publisherId.UTF8String), ^(ledger::PublisherBannerPtr banner) {
    auto bridgedBanner = banner.get() != nullptr ? [[BATPublisherBanner alloc] initWithPublisherBanner:*banner] : nil;
    completion(bridgedBanner);
  });
}

- (nullable BATPublisherInfo *)currentActivityInfoWithPublisherId:(NSString *)publisherId
{
  const auto stamp = ledger->GetReconcileStamp();
  const auto filter = [[BATActivityInfoFilter alloc] init];
  filter.id = publisherId;
  filter.reconcileStamp = stamp;

  return [[BATLedgerDatabase publishersWithActivityFromOffset:0 limit:1 filter:filter] firstObject];
}

- (void)refreshPublisherWithId:(NSString *)publisherId completion:(void (^)(BATPublisherStatus status))completion
{
  if (self.loadingPublisherList) {
    completion(BATPublisherStatusNotVerified);
    return;
  }
  ledger->RefreshPublisher(std::string(publisherId.UTF8String), ^(ledger::PublisherStatus status) {
    completion(static_cast<BATPublisherStatus>(status));
  });
}

#pragma mark - Tips

- (void)listRecurringTips:(void (NS_NOESCAPE ^)(NSArray<BATPublisherInfo *> *))completion
{
  ledger->GetRecurringTips(^(const ledger::PublisherInfoList& list, uint32_t){
    const auto publishers = NSArrayFromVector(&list, ^BATPublisherInfo *(const ledger::PublisherInfoPtr& info){
      return [[BATPublisherInfo alloc] initWithPublisherInfo:*info];
    });
    completion(publishers);
  });
}

- (void)addRecurringTipToPublisherWithId:(NSString *)publisherId amount:(double)amount completion:(void (^)(BOOL success))completion
{
  ledger::ContributionInfoPtr info = ledger::ContributionInfo::New();
  info->publisher = publisherId.UTF8String;
  info->value = amount;
  info->date = [[NSDate date] timeIntervalSince1970];
  ledger->SaveRecurringTip(std::move(info), ^(ledger::Result result){
    const auto success = (result == ledger::Result::LEDGER_OK);
    if (success) {
      for (BATBraveLedgerObserver *observer in self.observers) {
        if (observer.recurringTipAdded) {
          observer.recurringTipAdded(publisherId);
        }
      }
    }
    completion(success);
  });
}

- (void)removeRecurringTipForPublisherWithId:(NSString *)publisherId
{
  ledger->RemoveRecurringTip(std::string(publisherId.UTF8String), ^(ledger::Result result){
    if (result == ledger::Result::LEDGER_OK) {
      for (BATBraveLedgerObserver *observer in self.observers) {
        if (observer.recurringTipRemoved) {
          observer.recurringTipRemoved(publisherId);
        }
      }
    }
  });
}

- (void)listOneTimeTips:(void (NS_NOESCAPE ^)(NSArray<BATPublisherInfo *> *))completion
{
  ledger->GetOneTimeTips(^(const ledger::PublisherInfoList& list, uint32_t){
    const auto publishers = NSArrayFromVector(&list, ^BATPublisherInfo *(const ledger::PublisherInfoPtr& info){
      return [[BATPublisherInfo alloc] initWithPublisherInfo:*info];
    });
    completion(publishers);
  });
}

- (void)tipPublisherDirectly:(BATPublisherInfo *)publisher amount:(int)amount currency:(NSString *)currency completion:(void (^)(BATResult result))completion
{
  ledger->DoDirectTip(std::string(publisher.id.UTF8String), amount, std::string(currency.UTF8String), ^(ledger::Result result) {
    completion(static_cast<BATResult>(result));
  });
}

#pragma mark - Grants

- (NSArray<BATGrant *> *)pendingGrants
{
  return [self.mPendingGrants copy];
}

- (BOOL)isGrantUGP:(const ledger::Grant &)grant
{
  return grant.type == "ugp";
}

- (NSString *)notificationIDForGrant:(const ledger::GrantPtr)grant
{
  const auto prefix = [self isGrantUGP:*grant] ? @"rewards_grant_" : @"rewards_grant_ads_";
  const auto promotionId = [NSString stringWithUTF8String:grant->promotion_id.c_str()];
  return [NSString stringWithFormat:@"%@%@", prefix, promotionId];
}

- (void)fetchAvailableGrantsForLanguage:(NSString *)language paymentId:(NSString *)paymentId
{
  [self fetchAvailableGrantsForLanguage:language paymentId:paymentId completion:nil];
}

- (void)fetchAvailableGrantsForLanguage:(NSString *)language paymentId:(NSString *)paymentId completion:(nullable void (^)(NSArray<BATGrant *> *grants))completion
{
  ledger->FetchGrants(std::string(language.UTF8String), std::string(paymentId.UTF8String), ^(ledger::Result result, std::vector<ledger::GrantPtr> grants) {
    if (result != ledger::Result::LEDGER_OK) {
      return;
    }
    [self.mPendingGrants removeAllObjects];
    for (int i = 0; i < grants.size(); i++) {
      ledger::GrantPtr grant = std::move(grants[i]);
      const auto bridgedGrant = [[BATGrant alloc] initWithGrant:*grant];
      [self.mPendingGrants addObject:bridgedGrant];

      bool isUGP = [self isGrantUGP:*grant];
      auto notificationKind = isUGP ? BATRewardsNotificationKindGrant : BATRewardsNotificationKindGrantAds;

      [self addNotificationOfKind:notificationKind
                         userInfo:nil
                   notificationID:[self notificationIDForGrant:std::move(grant)]
                         onlyOnce:YES];
    }
    for (BATBraveLedgerObserver *observer in self.observers) {
      if (observer.grantsAdded) {
        observer.grantsAdded(self.pendingGrants);
      }
    }
    if (completion) {
      completion(self.pendingGrants);
    }
  });
}

- (void)grantCaptchaForPromotionId:(NSString *)promoID promotionType:(NSString *)promotionType completion:(void (^)(NSString * _Nonnull, NSString * _Nonnull))completion
{
  std::vector<std::string> headers;
  headers.push_back("brave-product:brave-core");
  headers.push_back("promotion-id:" + std::string(promoID.UTF8String));
  headers.push_back("promotion-type:" + std::string(promotionType.UTF8String));
  ledger->GetGrantCaptcha(headers,
      ^(const std::string &image, const std::string &hint) {
        dispatch_async(dispatch_get_main_queue(), ^{
          completion([NSString stringWithUTF8String:image.c_str()],
                     [NSString stringWithUTF8String:hint.c_str()]);
        });
      });
}

- (void)solveGrantCaptchWithPromotionId:(NSString *)promotionId solution:(NSString *)solution
{
  ledger->SolveGrantCaptcha(std::string(solution.UTF8String),
                            std::string(promotionId.UTF8String));
}

- (void)onGrantFinish:(ledger::Result)result grant:(ledger::GrantPtr)grant
{
  ledger::BalanceReportInfo report_info;
  auto now = [NSDate date];
  const auto bridgedGrant = [[BATGrant alloc] initWithGrant:*grant];
  if (result == ledger::Result::LEDGER_OK) {
    ledger::ReportType report_type = grant->type == "ads" ? ledger::ADS : ledger::GRANT;
    ledger->SetBalanceReportItem(BATGetPublisherMonth(now),
                                 BATGetPublisherYear(now),
                                 report_type,
                                 grant->probi);
  }

  [self clearNotificationWithID:[self notificationIDForGrant:std::move(grant)]];

  for (BATBraveLedgerObserver *observer in self.observers) {
    if (observer.balanceReportUpdated) {
      observer.balanceReportUpdated();
    }
    if (observer.grantClaimed) {
      observer.grantClaimed(bridgedGrant);
    }
  }
}

#pragma mark - History

- (NSDictionary<NSString *, BATBalanceReportInfo *> *)balanceReports
{
  const auto reports = ledger->GetAllBalanceReports();
  const auto bridgedReports = [[NSMutableDictionary<NSString *, BATBalanceReportInfo *> alloc] init];
  for (const auto& r : reports) {
    if (r.second.get() == nullptr) { continue; }
    bridgedReports[[NSString stringWithUTF8String:r.first.c_str()]] =
      [[BATBalanceReportInfo alloc] initWithBalanceReportInfo:*r.second];
  }
  return bridgedReports;
}

- (void)balanceReportForMonth:(BATActivityMonth)month year:(int)year completion:(void (NS_NOESCAPE ^)(BATBalanceReportInfo * _Nullable info))completion
{
  ledger->GetBalanceReport((ledger::ACTIVITY_MONTH)month, year, ^(bool result, ledger::BalanceReportInfoPtr info) {
    auto bridgedInfo = info.get() != nullptr ? [[BATBalanceReportInfo alloc] initWithBalanceReportInfo:*info.get()] : nil;
    completion(result ? bridgedInfo : nil);
  });
}

- (BATAutoContributeProps *)autoContributeProps
{
  ledger::AutoContributePropsPtr props = ledger->GetAutoContributeProps();
  return [[BATAutoContributeProps alloc] initWithAutoContributePropsPtr:std::move(props)];
}

#pragma mark - Reconcile

- (void)onReconcileComplete:(ledger::Result)result viewingId:(const std::string &)viewing_id category:(ledger::REWARDS_CATEGORY)category probi:(const std::string &)probi
{
  if (result == ledger::Result::LEDGER_OK) {
    const auto now = [NSDate date];
    const auto nowTimestamp = [now timeIntervalSince1970];

    if (category == ledger::REWARDS_CATEGORY::RECURRING_TIP) {
      [self showTipsProcessedNotificationIfNeccessary];
    }

    ledger->OnReconcileCompleteSuccess(viewing_id,
                                       category,
                                       probi,
                                       BATGetPublisherMonth(now),
                                       BATGetPublisherYear(now),
                                       nowTimestamp);
  }

  if ((result == ledger::Result::LEDGER_OK && category == ledger::REWARDS_CATEGORY::AUTO_CONTRIBUTE) ||
      result == ledger::Result::LEDGER_ERROR ||
      result == ledger::Result::NOT_ENOUGH_FUNDS ||
      result == ledger::Result::TIP_ERROR) {

    const auto viewingId = [NSString stringWithUTF8String:viewing_id.c_str()];
    const auto info = @{ @"viewingId": viewingId,
                         @"result": @((BATResult)result),
                         @"category": @((BATRewardsCategory)category),
                         @"amount": [NSString stringWithUTF8String:probi.c_str()] };

    [self addNotificationOfKind:BATRewardsNotificationKindAutoContribute
                       userInfo:info
                 notificationID:[NSString stringWithFormat:@"contribution_%@", viewingId]];
  }

  for (BATBraveLedgerObserver *observer in self.observers) {
    if (observer.balanceReportUpdated) {
      observer.balanceReportUpdated();
    }
    if (observer.reconcileCompleted) {
      observer.reconcileCompleted(static_cast<BATResult>(result),
                                  [NSString stringWithUTF8String:viewing_id.c_str()],
                                  static_cast<BATRewardsCategory>(category),
                                  [NSString stringWithUTF8String:probi.c_str()]);
    }
  }
}

#pragma mark - Misc

+ (bool)isMediaURL:(NSURL *)url firstPartyURL:(NSURL *)firstPartyURL referrerURL:(NSURL *)referrerURL
{
  std::string referrer = referrerURL != nil ? referrerURL.absoluteString.UTF8String : "";
  return ledger::Ledger::IsMediaLink(url.absoluteString.UTF8String,
                                     firstPartyURL.absoluteString.UTF8String,
                                     referrer);
}

- (NSString *)encodedURI:(NSString *)uri
{
  const auto encoded = ledger->URIEncode(std::string(uri.UTF8String));
  return [NSString stringWithUTF8String:encoded.c_str()];
}

- (void)rewardsInternalInfo:(void (NS_NOESCAPE ^)(BATRewardsInternalsInfo * _Nullable info))completion
{
  ledger->GetRewardsInternalsInfo(^(ledger::RewardsInternalsInfoPtr info) {
    auto bridgedInfo = info.get() != nullptr ? [[BATRewardsInternalsInfo alloc] initWithRewardsInternalsInfo:*info.get()] : nil;
    completion(bridgedInfo);
  });
}

- (void)loadNicewareList:(ledger::GetNicewareListCallback)callback
{
  NSError *error;
  const auto bundle = [NSBundle bundleForClass:[BATBraveLedger class]];
  const auto path = [bundle pathForResource:@"wordlist" ofType:nil];
  const auto contents = [NSString stringWithContentsOfFile:path encoding:NSUTF8StringEncoding error:&error];
  if (error || contents.length == 0) {
    callback(ledger::Result::LEDGER_ERROR, "");
  } else {
    callback(ledger::Result::LEDGER_OK, std::string(contents.UTF8String));
  }
}

#pragma mark - Reporting

- (void)setSelectedTabId:(UInt32)selectedTabId
{
  if (_selectedTabId != selectedTabId) {
    ledger->OnHide(_selectedTabId, [[NSDate date] timeIntervalSince1970]);
  }
  _selectedTabId = selectedTabId;
  if (_selectedTabId > 0) {
    ledger->OnShow(_selectedTabId, [[NSDate date] timeIntervalSince1970]);
  }
}

- (void)applicationDidBecomeActive
{
  ledger->OnForeground(self.selectedTabId, [[NSDate date] timeIntervalSince1970]);

  // Check if the last notification check was more than a day ago
  if (fabs([self.lastNotificationCheckDate timeIntervalSinceNow]) > kOneDay) {
    [self checkForNotificationsAndFetchGrants];
  }
}

- (void)applicationDidBackground
{
  ledger->OnBackground(self.selectedTabId, [[NSDate date] timeIntervalSince1970]);
}

- (void)reportLoadedPageWithURL:(NSURL *)url tabId:(UInt32)tabId
{
  GURL parsedUrl(url.absoluteString.UTF8String);
  auto origin = parsedUrl.GetOrigin();
  const std::string baseDomain =
  GetDomainAndRegistry(origin.host(), net::registry_controlled_domains::INCLUDE_PRIVATE_REGISTRIES);
  
  if (baseDomain == "") {
    return;
  }
  
  const std::string publisher_url = origin.scheme() + "://" + baseDomain + "/";
  
  ledger::VisitDataPtr data = ledger::VisitData::New();
  data->tld = data->name = baseDomain;
  data->domain = origin.host();
  data->path = parsedUrl.path();
  data->tab_id = tabId;
  data->url = publisher_url;
  
  ledger->OnLoad(std::move(data), [[NSDate date] timeIntervalSince1970]);
}

- (void)reportXHRLoad:(NSURL *)url tabId:(UInt32)tabId firstPartyURL:(NSURL *)firstPartyURL referrerURL:(NSURL *)referrerURL
{
  std::map<std::string, std::string> partsMap;
  const auto urlComponents = [[NSURLComponents alloc] initWithURL:url resolvingAgainstBaseURL:NO];
  for (NSURLQueryItem *item in urlComponents.queryItems) {
    std::string value = item.value != nil ? item.value.UTF8String : "";
    partsMap[std::string(item.name.UTF8String)] = value;
  }

  auto visit = ledger::VisitData::New();
  visit->path = url.absoluteString.UTF8String;
  visit->tab_id = tabId;

  std::string ref = referrerURL != nil ? referrerURL.absoluteString.UTF8String : "";
  std::string fpu = firstPartyURL != nil ? firstPartyURL.absoluteString.UTF8String : "";

  ledger->OnXHRLoad(tabId,
                    url.absoluteString.UTF8String,
                    partsMap,
                    fpu,
                    ref,
                    std::move(visit));
}

- (void)reportPostData:(NSData *)postData url:(NSURL *)url tabId:(UInt32)tabId firstPartyURL:(NSURL *)firstPartyURL referrerURL:(NSURL *)referrerURL
{
  GURL parsedUrl(url.absoluteString.UTF8String);
  if (!parsedUrl.is_valid()) {
    return;
  }
  
  const auto postDataString = [[[NSString alloc] initWithData:postData encoding:NSUTF8StringEncoding] stringByRemovingPercentEncoding];
  
  auto visit = ledger::VisitData::New();
  visit->path = parsedUrl.spec();
  visit->tab_id = tabId;
  
  std::string ref = referrerURL != nil ? referrerURL.absoluteString.UTF8String : "";
  std::string fpu = firstPartyURL != nil ? firstPartyURL.absoluteString.UTF8String : "";

  ledger->OnPostData(parsedUrl.spec(),
                     fpu,
                     ref,
                     postDataString.UTF8String,
                     std::move(visit));
}

- (void)reportTabNavigationOrClosedWithTabId:(UInt32)tabId
{
  ledger->OnUnload(tabId, [[NSDate date] timeIntervalSince1970]);
}

#pragma mark - Preferences

BATLedgerReadonlyBridge(BOOL, isEnabled, GetRewardsMainEnabled)

- (void)setEnabled:(BOOL)enabled
{
  ledger->SetRewardsMainEnabled(enabled);

  for (BATBraveLedgerObserver *observer in self.observers) {
    if (observer.rewardsEnabledStateUpdated) {
      observer.rewardsEnabledStateUpdated(enabled);
    }
  }
}

BATLedgerBridge(UInt64,
                minimumVisitDuration, setMinimumVisitDuration,
                GetPublisherMinVisitTime, SetPublisherMinVisitTime)

BATLedgerBridge(UInt32,
                minimumNumberOfVisits, setMinimumNumberOfVisits,
                GetPublisherMinVisits, SetPublisherMinVisits)

BATLedgerBridge(BOOL,
                allowUnverifiedPublishers, setAllowUnverifiedPublishers,
                GetPublisherAllowNonVerified, SetPublisherAllowNonVerified)

BATLedgerBridge(BOOL,
                allowVideoContributions, setAllowVideoContributions,
                GetPublisherAllowVideos, SetPublisherAllowVideos)

BATLedgerReadonlyBridge(double, contributionAmount, GetContributionAmount)

- (void)setContributionAmount:(double)contributionAmount
{
  ledger->SetUserChangedContribution();
  ledger->SetContributionAmount(contributionAmount);
}

BATLedgerBridge(BOOL,
                isAutoContributeEnabled, setAutoContributeEnabled,
                GetAutoContribute, SetAutoContribute)

- (void)setBooleanState:(const std::string&)name value:(bool)value
{
  const auto key = [NSString stringWithUTF8String:name.c_str()];
  self.prefs[key] = [NSNumber numberWithBool:value];
  [self savePrefs];
}

- (bool)getBooleanState:(const std::string&)name
{
  const auto key = [NSString stringWithUTF8String:name.c_str()];
  return [self.prefs[key] boolValue];
}

- (void)setIntegerState:(const std::string&)name value:(int)value
{
  const auto key = [NSString stringWithUTF8String:name.c_str()];
  self.prefs[key] = [NSNumber numberWithInt:value];
  [self savePrefs];
}

- (int)getIntegerState:(const std::string&)name
{
  const auto key = [NSString stringWithUTF8String:name.c_str()];
  return [self.prefs[key] intValue];
}

- (void)setDoubleState:(const std::string&)name value:(double)value
{
  const auto key = [NSString stringWithUTF8String:name.c_str()];
  self.prefs[key] = [NSNumber numberWithDouble:value];
  [self savePrefs];
}

- (double)getDoubleState:(const std::string&)name
{
  const auto key = [NSString stringWithUTF8String:name.c_str()];
  return [self.prefs[key] doubleValue];
}

- (void)setStringState:(const std::string&)name value:(const std::string&)value
{
  const auto key = [NSString stringWithUTF8String:name.c_str()];
  self.prefs[key] = [NSString stringWithUTF8String:value.c_str()];
  [self savePrefs];
}

- (std::string)getStringState:(const std::string&)name
{
  const auto key = [NSString stringWithUTF8String:name.c_str()];
  return ((NSString *)self.prefs[key]).UTF8String;
}

- (void)setInt64State:(const std::string&)name value:(int64_t)value
{
  const auto key = [NSString stringWithUTF8String:name.c_str()];
  self.prefs[key] = [NSNumber numberWithLongLong:value];
  [self savePrefs];
}

- (int64_t)getInt64State:(const std::string&)name
{
  const auto key = [NSString stringWithUTF8String:name.c_str()];
  return [self.prefs[key] longLongValue];
}

- (void)setUint64State:(const std::string&)name value:(uint64_t)value
{
  const auto key = [NSString stringWithUTF8String:name.c_str()];
  self.prefs[key] = [NSNumber numberWithUnsignedLongLong:value];
  [self savePrefs];
}

- (uint64_t)getUint64State:(const std::string&)name
{
  const auto key = [NSString stringWithUTF8String:name.c_str()];
  return [self.prefs[key] unsignedLongLongValue];
}

- (void)clearState:(const std::string&)name
{
  const auto key = [NSString stringWithUTF8String:name.c_str()];
  [self.prefs removeObjectForKey:key];
  [self savePrefs];
}

#pragma mark - Ads & Confirmations

- (void)confirmAd:(NSString *)info
{
  ledger->ConfirmAd(info.UTF8String);
}

- (void)confirmAction:(NSString *)uuid creativeSetID:(NSString *)creativeSetID type:(NSString *)type
{
  ledger->ConfirmAction(uuid.UTF8String, creativeSetID.UTF8String, type.UTF8String);
}

- (void)setCatalogIssuers:(NSString *)issuers
{
  ledger->SetCatalogIssuers(issuers.UTF8String);
}

- (void)updateAdsRewards
{
  ledger->UpdateAdsRewards();
}

- (void)adsDetailsForCurrentCycle:(void (^)(NSInteger adsReceived, double estimatedEarnings, NSDate *nextPaymentDate))completion
{
  ledger->GetTransactionHistory(^(std::unique_ptr<ledger::TransactionsInfo> list) {
    if (list == nullptr) {
      completion(0, 0.0, nil);
    } else {
      NSDate *nextPaymentDate = nil;
      if (list->next_payment_date_in_seconds > 0) {
        nextPaymentDate = [NSDate dateWithTimeIntervalSince1970:list->next_payment_date_in_seconds];
      }
      completion(list->ad_notifications_received_this_month,
                 list->estimated_pending_rewards,
                 nextPaymentDate);
    }
  });
}

- (void)setConfirmationsIsReady:(const bool)is_ready
{
   [self.ads setConfirmationsIsReady:is_ready];
}

- (void)confirmationsTransactionHistoryDidChange
{
  for (BATBraveLedgerObserver *observer in self.observers) {
    if (observer.confirmationsTransactionHistoryDidChange) {
      observer.confirmationsTransactionHistoryDidChange();
    }
  }
}

#pragma mark - Notifications

- (NSArray<BATRewardsNotification *> *)notifications
{
  return [self.mNotifications copy];
}

- (void)clearNotificationWithID:(NSString *)notificationID
{
  for (BATRewardsNotification *n in self.notifications) {
    if ([n.id isEqualToString:notificationID]) {
      [self clearNotification:n];
      return;
    }
  }
}

- (void)clearNotification:(BATRewardsNotification *)notification
{
  [self.mNotifications removeObject:notification];
  [self writeNotificationsToDisk];
  
  for (BATBraveLedgerObserver *observer in self.observers) {
    if (observer.notificationsRemoved) {
      observer.notificationsRemoved(@[notification]);
    }
  }
}

- (void)clearAllNotifications
{
  NSArray *notifications = [self.mNotifications copy];
  [self.mNotifications removeAllObjects];
  [self writeNotificationsToDisk];
  
  for (BATBraveLedgerObserver *observer in self.observers) {
    if (observer.notificationsRemoved) {
      observer.notificationsRemoved(notifications);
    }
  }
}

- (void)startNotificationTimers
{
  if (!self.isEnabled) {
    return;
  }

  dispatch_async(dispatch_get_main_queue(), ^{
    // Startup timer, begins after 30-second delay.
    self.notificationStartupTimer =
    [NSTimer scheduledTimerWithTimeInterval:30
                                     target:self
                                   selector:@selector(checkForNotificationsAndFetchGrants)
                                   userInfo:nil
                                    repeats:NO];
  });

}

- (void)checkForNotificationsAndFetchGrants
{
  self.lastNotificationCheckDate = [NSDate date];

  [self showBackupNotificationIfNeccessary];
  [self showAddFundsNotificationIfNeccessary];
  [self fetchAvailableGrantsForLanguage:@"" paymentId:@""];
}

- (void)showBackupNotificationIfNeccessary
{
  // This is currently not required as the user cannot manage their wallet on mobile... yet
  /*
  auto bootstamp = ledger->GetBootStamp();
  auto userFunded = [self.prefs[kUserHasFundedKey] boolValue];
  auto backupSucceeded = [self.prefs[kBackupSucceededKey] boolValue];
  if (userFunded && !backupSucceeded) {
    auto frequency = 10; [self.prefs[kBackupNotificationFrequencyKey] doubleValue];
    auto interval = 10; [self.prefs[kBackupNotificationIntervalKey] doubleValue];
    auto delta = [[NSDate date] timeIntervalSinceDate:[NSDate dateWithTimeIntervalSince1970:bootstamp]];
    if (delta > interval) {
      auto nextBackupNotificationInterval = frequency + interval;
      self.prefs[kBackupNotificationIntervalKey] = @(nextBackupNotificationInterval);
      [self savePrefs];
      [self addNotificationOfKind:BATRewardsNotificationKindBackupWallet
                        arguments:nil
                   notificationID:@"rewards_notification_backup_wallet"];
    }
  }
  */
}

- (void)showAddFundsNotificationIfNeccessary
{
  const auto stamp = ledger->GetReconcileStamp();
  const auto now = [[NSDate date] timeIntervalSince1970];

  // Show add funds notification if reconciliation will occur in the
  // next 3 days and balance is too low.
  if (stamp - now > 3 * kOneDay) {
    return;
  }
  // Make sure it hasnt already been shown
  const auto upcomingAddFundsNotificationTime = [self.prefs[kNextAddFundsDateNotificationKey] doubleValue];
  if (upcomingAddFundsNotificationTime != 0.0 &&
      now < upcomingAddFundsNotificationTime) {
    return;
  }

  const auto __weak weakSelf = self;
  // Make sure they don't have a sufficient balance
  [self hasSufficientBalanceToReconcile:^(BOOL sufficient) {
    if (sufficient) {
      return;
    }
    const auto strongSelf = weakSelf;

    // Set next add funds notification in 3 days
    const auto nextTime = [[NSDate date] timeIntervalSince1970] + (kOneDay * 3);
    strongSelf.prefs[kNextAddFundsDateNotificationKey] = @(nextTime);
    [strongSelf savePrefs];

    [strongSelf addNotificationOfKind:BATRewardsNotificationKindInsufficientFunds
                             userInfo:nil
                       notificationID:@"rewards_notification_insufficient_funds"];
  }];
}

- (void)showTipsProcessedNotificationIfNeccessary
{
  if (!self.autoContributeEnabled) {
    return;
  }
  [self addNotificationOfKind:BATRewardsNotificationKindTipsProcessed
                     userInfo:nil
               notificationID:@"rewards_notification_tips_processed"];
}

- (void)addNotificationOfKind:(BATRewardsNotificationKind)kind
                     userInfo:(nullable NSDictionary *)userInfo
               notificationID:(nullable NSString *)identifier
{
  [self addNotificationOfKind:kind userInfo:userInfo notificationID:identifier onlyOnce:NO];
}

- (void)addNotificationOfKind:(BATRewardsNotificationKind)kind
                     userInfo:(nullable NSDictionary *)userInfo
               notificationID:(nullable NSString *)identifier
                     onlyOnce:(BOOL)onlyOnce
{
  NSParameterAssert(kind != BATRewardsNotificationKindInvalid);
  NSString *notificationID = [identifier copy];
  if (!identifier || identifier.length == 0) {
    notificationID = [NSUUID UUID].UUIDString;
  } else if (onlyOnce) {
    const auto idx = [self.mNotifications indexOfObjectPassingTest:^BOOL(BATRewardsNotification * _Nonnull obj, NSUInteger idx, BOOL * _Nonnull stop) {
      return obj.displayed && [obj.id isEqualToString:identifier];
    }];
    if (idx != NSNotFound) {
      return;
    }
  }

  const auto notification = [[BATRewardsNotification alloc] initWithID:notificationID
                                                             dateAdded:[[NSDate date] timeIntervalSince1970]
                                                                  kind:kind
                                                              userInfo:userInfo];
  if (onlyOnce) {
    notification.displayed = YES;
  }

  [self.mNotifications addObject:notification];

  // Post to observers
  for (BATBraveLedgerObserver *observer in self.observers) {
    if (observer.notificationAdded) {
      observer.notificationAdded(notification);
    }
  }
  
  [NSNotificationCenter.defaultCenter postNotificationName:BATBraveLedgerNotificationAdded object:nil];

  [self writeNotificationsToDisk];
}

- (void)readNotificationsFromDisk
{
  const auto path = [self.storagePath stringByAppendingPathComponent:@"notifications"];
  const auto data = [NSData dataWithContentsOfFile:path];
  if (!data) {
    // Nothing to read
    self.mNotifications = [[NSMutableArray alloc] init];
    return;
  }

  NSError *error;
  self.mNotifications = [NSKeyedUnarchiver unarchivedObjectOfClass:NSArray.self fromData:data error:&error];
  if (!self.mNotifications) {
    self.mNotifications = [[NSMutableArray alloc] init];
    if (error) {
      NSLog(@"Failed to unarchive notifications on disk: %@", error);
    }
  }
}

- (void)writeNotificationsToDisk
{
  const auto path = [self.storagePath stringByAppendingPathComponent:@"notifications"];
  if (self.notifications.count == 0) {
    // Nothing to write, delete anything we have stored
    if ([[NSFileManager defaultManager] fileExistsAtPath:path]) {
      [[NSFileManager defaultManager] removeItemAtPath:path error:nil];
    }
    return;
  }

  NSError *error;
  const auto data = [NSKeyedArchiver archivedDataWithRootObject:self.notifications
                                          requiringSecureCoding:YES
                                                          error:&error];
  if (!data) {
    if (error) {
      NSLog(@"Failed to write notifications to disk: %@", error);
    }
    return;
  }

  dispatch_async(self.fileWriteThread, ^{
    [data writeToFile:path atomically:YES];
  });
}

#pragma mark - State

- (void)loadLedgerState:(ledger::OnLoadCallback)callback
{
  const auto contents = [self.commonOps loadContentsFromFileWithName:"ledger_state.json"];
  if (contents.length() > 0) {
    callback(ledger::Result::LEDGER_OK, contents);
  } else {
    callback(ledger::Result::NO_LEDGER_STATE, contents);
  }
  [self startNotificationTimers];
}

- (void)saveLedgerState:(const std::string &)ledger_state handler:(ledger::LedgerCallbackHandler *)handler
{
  const auto result = [self.commonOps saveContents:ledger_state name:"ledger_state.json"];
  handler->OnLedgerStateSaved(result ? ledger::Result::LEDGER_OK : ledger::Result::NO_LEDGER_STATE);
}

- (void)loadPublisherState:(ledger::OnLoadCallback)callback
{
  const auto contents = [self.commonOps loadContentsFromFileWithName:"publisher_state.json"];
  if (contents.length() > 0) {
    callback(ledger::Result::LEDGER_OK, contents);
  } else {
    callback(ledger::Result::NO_PUBLISHER_STATE, contents);
  }
}

- (void)savePublisherState:(const std::string &)publisher_state handler:(ledger::LedgerCallbackHandler *)handler
{
  const auto result = [self.commonOps saveContents:publisher_state name:"publisher_state.json"];
  handler->OnPublisherStateSaved(result ? ledger::Result::LEDGER_OK : ledger::Result::LEDGER_ERROR);
}

- (void)loadState:(const std::string &)name callback:(ledger::OnLoadCallback)callback
{
  const auto key = [NSString stringWithUTF8String:name.c_str()];
  const auto value = self.state[key];
  if (value) {
    callback(ledger::Result::LEDGER_OK, std::string(value.UTF8String));
  } else {
    callback(ledger::Result::LEDGER_ERROR, "");
  }
}

- (void)resetState:(const std::string &)name callback:(ledger::OnResetCallback)callback
{
  const auto key = [NSString stringWithUTF8String:name.c_str()];
  self.state[key] = nil;
  callback(ledger::Result::LEDGER_OK);
  // In brave-core, failed callback returns `LEDGER_ERROR`
  NSDictionary *state = [self.state copy];
  NSString *path = [self.randomStatePath copy];
  dispatch_async(self.fileWriteThread, ^{
    [state writeToFile:path atomically:YES];
  });
}

- (void)saveState:(const std::string &)name value:(const std::string &)value callback:(ledger::OnSaveCallback)callback
{
  const auto key = [NSString stringWithUTF8String:name.c_str()];
  self.state[key] = [NSString stringWithUTF8String:value.c_str()];
  callback(ledger::Result::LEDGER_OK);
  // In brave-core, failed callback returns `LEDGER_ERROR`
  NSDictionary *state = [self.state copy];
  NSString *path = [self.randomStatePath copy];
  dispatch_async(self.fileWriteThread, ^{
    [state writeToFile:path atomically:YES];
  });
}

#pragma mark - Timers

- (void)setTimer:(uint64_t)time_offset timerId:(uint32_t *)timer_id
{
  const auto __weak weakSelf = self;
  const auto createdTimerID = [self.commonOps createTimerWithOffset:time_offset timerFired:^(uint32_t firedTimerID) {
    const auto strongSelf = weakSelf;
    if (!strongSelf.commonOps) { return; }
    strongSelf->ledger->OnTimer(firedTimerID);
    [strongSelf.commonOps removeTimerWithID:firedTimerID];
  }];
  *timer_id = createdTimerID;
}

- (void)killTimer:(const uint32_t)timer_id
{
  [self.commonOps removeTimerWithID:timer_id];
}

#pragma mark - Network

- (void)loadURL:(const std::string &)url headers:(const std::vector<std::string> &)headers content:(const std::string &)content contentType:(const std::string &)contentType method:(const ledger::URL_METHOD)method callback:(ledger::LoadURLCallback)callback
{
  std::map<ledger::URL_METHOD, std::string> methodMap {
    {ledger::GET, "GET"},
    {ledger::POST, "POST"},
    {ledger::PUT, "PUT"}
  };
  return [self.commonOps loadURLRequest:url headers:headers content:content content_type:contentType method:methodMap[method] callback:^(int statusCode, const std::string &response, const std::map<std::string, std::string> &headers) {
    callback(statusCode, response, headers);
  }];
}

- (std::string)URIEncode:(const std::string &)value
{
  const auto allowedCharacters = [NSMutableCharacterSet alphanumericCharacterSet];
  [allowedCharacters addCharactersInString:@"-._~"];
  const auto string = [NSString stringWithUTF8String:value.c_str()];
  const auto encoded = [string stringByAddingPercentEncodingWithAllowedCharacters:allowedCharacters];
  return std::string(encoded.UTF8String);
}

- (std::string)generateGUID
{
  return [self.commonOps generateUUID];
}

- (void)fetchFavIcon:(const std::string &)url faviconKey:(const std::string &)favicon_key callback:(ledger::FetchIconCallback)callback
{
  if (!self.faviconFetcher) {
    callback(NO, std::string());
    return;
  }
  const auto pageURL = [NSURL URLWithString:[NSString stringWithUTF8String:url.c_str()]];
  self.faviconFetcher(pageURL, ^(NSURL * _Nullable faviconURL) {
    dispatch_async(dispatch_get_main_queue(), ^{
      callback(faviconURL != nil,
               faviconURL.absoluteString.UTF8String);
    });
  });
}

#pragma mark - Logging

- (std::unique_ptr<ledger::LogStream>)verboseLog:(const char *)file line:(int)line vlogLevel:(int)vlog_level
{
  return std::make_unique<RewardsLogStream>(file, line, (ledger::LogLevel)vlog_level);
}

- (std::unique_ptr<ledger::LogStream>)log:(const char *)file line:(int)line logLevel:(const ledger::LogLevel)log_level
{
  return std::make_unique<RewardsLogStream>(file, line, log_level);
}

#pragma mark - Publisher Database

- (void)handlePublisherListing:(NSArray<BATPublisherInfo *> *)publishers start:(uint32_t)start limit:(uint32_t)limit callback:(ledger::PublisherInfoListCallback)callback
{
  uint32_t next_record = 0;
  if (publishers.count == limit) {
    next_record = start + limit + 1;
  }

  callback(VectorFromNSArray(publishers, ^ledger::PublisherInfoPtr(BATPublisherInfo *info){
    return info.cppObjPtr;
  }), next_record);
}

- (void)getActivityInfoList:(uint32_t)start limit:(uint32_t)limit filter:(ledger::ActivityInfoFilterPtr)filter callback:(ledger::PublisherInfoListCallback)callback
{
  const auto filter_ = [[BATActivityInfoFilter alloc] initWithActivityInfoFilter:*filter];
  const auto publishers = [BATLedgerDatabase publishersWithActivityFromOffset:start limit:limit filter:filter_];

  [self handlePublisherListing:publishers start:start limit:limit callback:callback];
}

- (void)getOneTimeTips:(ledger::PublisherInfoListCallback)callback
{
  const auto now = [NSDate date];
  const auto publishers = [BATLedgerDatabase oneTimeTipsPublishersForMonth: (BATActivityMonth)BATGetPublisherMonth(now)
                                                        year:BATGetPublisherYear(now)];

  [self handlePublisherListing:publishers start:0 limit:0 callback:callback];
}

- (void)saveRecurringTip:(ledger::ContributionInfoPtr)info callback:(ledger::SaveRecurringTipCallback)callback
{
  [BATLedgerDatabase insertOrUpdateRecurringTipWithPublisherID:[NSString stringWithUTF8String:info->publisher.c_str()]
                                                        amount:info->value
                                                     dateAdded:info->date
                                                    completion:^(BOOL success) {
                                                      if (!success) {
                                                        callback(ledger::Result::LEDGER_ERROR);
                                                        return;
                                                      }
                                                      callback(ledger::Result::LEDGER_OK);
                                                    }];
}

- (void)getRecurringTips:(ledger::PublisherInfoListCallback)callback
{
  const auto publishers = [BATLedgerDatabase recurringTips];

  [self handlePublisherListing:publishers start:0 limit:0 callback:callback];
}

- (void)loadActivityInfo:(ledger::ActivityInfoFilterPtr)filter
                callback:(ledger::PublisherInfoCallback)callback
{
  const auto filter_ = [[BATActivityInfoFilter alloc] initWithActivityInfoFilter:*filter];
  // set limit to 2 to make sure there is only 1 valid result for the filter
  const auto publishers = [BATLedgerDatabase publishersWithActivityFromOffset:0 limit:2 filter:filter_];

  [self handlePublisherListing:publishers start:0 limit:2 callback:^(const ledger::PublisherInfoList& list, uint32_t) {
    // activity info not found
    if (list.size() == 0) {
      // we need to try to get at least publisher info in this case
      // this way we preserve publisher info
      const auto publisherID = filter_.id;
      const auto info = [BATLedgerDatabase publisherInfoWithPublisherID:publisherID];
      if (info) {
        callback(ledger::Result::LEDGER_OK, info.cppObjPtr);
      } else {
        // This part diverges from brave-core. brave-core actually goes into an infinite loop here?
        // Hope im missing something on their side where they don't even call this method unless
        // there's a publisher with that ID in the ActivityInfo and PublisherInfo table...
        callback(ledger::Result::NOT_FOUND, nullptr);
      }
    } else if (list.size() > 1) {
      callback(ledger::Result::TOO_MANY_RESULTS, ledger::PublisherInfoPtr());
    } else {
      callback(ledger::Result::LEDGER_OK, list[0].Clone());
    }
  }];
}

- (void)loadMediaPublisherInfo:(const std::string &)media_key
                      callback:(ledger::PublisherInfoCallback)callback
{
  const auto mediaKey = [NSString stringWithUTF8String:media_key.c_str()];
  const auto publisher = [BATLedgerDatabase mediaPublisherInfoWithMediaKey:mediaKey];
  if (publisher) {
    callback(ledger::Result::LEDGER_OK, publisher.cppObjPtr);
  } else {
    callback(ledger::Result::NOT_FOUND, nullptr);
  }
}

- (void)loadPanelPublisherInfo:(ledger::ActivityInfoFilterPtr)filter callback:(ledger::PublisherInfoCallback)callback
{
  const auto filter_ = [[BATActivityInfoFilter alloc] initWithActivityInfoFilter:*filter];
  const auto publisher = [BATLedgerDatabase panelPublisherWithFilter:filter_];
  if (publisher) {
    callback(ledger::Result::LEDGER_OK, publisher.cppObjPtr);
  } else {
    callback(ledger::Result::NOT_FOUND, nullptr);
  }
}

- (void)loadPublisherInfo:(const std::string &)publisher_key callback:(ledger::PublisherInfoCallback)callback
{
  const auto publisherID = [NSString stringWithUTF8String:publisher_key.c_str()];
  const auto publisher = [BATLedgerDatabase publisherInfoWithPublisherID:publisherID];
  if (publisher) {
    callback(ledger::Result::LEDGER_OK, publisher.cppObjPtr);
  } else {
    callback(ledger::Result::NOT_FOUND, nullptr);
  }
}

- (void)removeRecurringTip:(const std::string &)publisher_key callback:(ledger::RemoveRecurringTipCallback)callback
{
  const auto publisherID = [NSString stringWithUTF8String:publisher_key.c_str()];
  [BATLedgerDatabase removeRecurringTipWithPublisherID:publisherID completion:^(BOOL success) {
    callback(success ? ledger::Result::LEDGER_OK : ledger::Result::LEDGER_ERROR);
  }];
}

- (void)restorePublishers:(ledger::RestorePublishersCallback)callback
{
  [BATLedgerDatabase restoreExcludedPublishers:^(BOOL success) {
    const auto result = success ? ledger::Result::LEDGER_OK : ledger::Result::LEDGER_ERROR;
    callback(result);
  }];
}

- (void)saveActivityInfo:(ledger::PublisherInfoPtr)publisher_info callback:(ledger::PublisherInfoCallback)callback
{
  const auto* info = publisher_info.get();
  if (info != nullptr) {
    const auto publisher = [[BATPublisherInfo alloc] initWithPublisherInfo:*info];
    [BATLedgerDatabase insertOrUpdateActivityInfoFromPublisher:publisher completion:^(BOOL success) {
      if (success) {
        callback(ledger::Result::LEDGER_OK, publisher.cppObjPtr);
      } else {
        callback(ledger::Result::LEDGER_ERROR, nullptr);
      }
    }];
  } else {
    callback(ledger::Result::LEDGER_ERROR, nullptr);
  }
}

- (void)saveContributionInfo:(const std::string &)probi month:(const int)month year:(const int)year date:(const uint32_t)date publisherKey:(const std::string &)publisher_key category:(const ledger::REWARDS_CATEGORY)category
{
  [BATLedgerDatabase insertContributionInfo:[NSString stringWithUTF8String:probi.c_str()]
                                      month:month
                                       year:year
                                       date:date
                               publisherKey:[NSString stringWithUTF8String:publisher_key.c_str()]
                                   category:(BATRewardsCategory)category
                                 completion:^(BOOL success) {
                                   for (BATBraveLedgerObserver *observer in self.observers) {
                                     if (observer.contributionAdded) {
                                       observer.contributionAdded(success,
                                                                  static_cast<BATRewardsCategory>(category));
                                     }
                                   }
                                 }];
}

- (void)saveMediaPublisherInfo:(const std::string &)media_key publisherId:(const std::string &)publisher_id
{
  [BATLedgerDatabase insertOrUpdateMediaPublisherInfoWithMediaKey:[NSString stringWithUTF8String:media_key.c_str()]
                                                      publisherID:[NSString stringWithUTF8String:publisher_id.c_str()]
                                                       completion:nil];
}

- (void)saveNormalizedPublisherList:(ledger::PublisherInfoList)normalized_list
{
  const auto list = NSArrayFromVector(&normalized_list, ^BATPublisherInfo *(const ledger::PublisherInfoPtr& info) {
    return [[BATPublisherInfo alloc] initWithPublisherInfo:*info];
  });
  [BATLedgerDatabase insertOrUpdateActivitiesInfoFromPublishers:list completion:^(BOOL success) {
    if (!success) {
      return;
    }
    for (BATBraveLedgerObserver *observer in self.observers) {
      if (observer.publisherListNormalized) {
        observer.publisherListNormalized(list);
      }
    }
  }];
}

- (void)savePendingContribution:(ledger::PendingContributionList)list callback:(ledger::SavePendingContributionCallback)callback
{
  const auto list_ = NSArrayFromVector(&list, ^BATPendingContribution *(const ledger::PendingContributionPtr& info) {
    return [[BATPendingContribution alloc] initWithPendingContribution:*info];
  });
  [BATLedgerDatabase insertPendingContributions:list_ completion:^(BOOL success) {
    if (!success) {
      callback(ledger::Result::LEDGER_ERROR);
      return;
    }
    for (BATBraveLedgerObserver *observer in self.observers) {
      if (observer.pendingContributionAdded) {
        for (BATPendingContribution *pc in list_) {
          observer.pendingContributionAdded(pc.publisherKey);
        }
      }
    }
    callback(ledger::Result::LEDGER_OK);
  }];
}

- (void)savePublisherInfo:(ledger::PublisherInfoPtr)publisher_info callback:(ledger::PublisherInfoCallback)callback
{
  if (publisher_info.get() != nullptr) {
    const auto publisher = [[BATPublisherInfo alloc] initWithPublisherInfo:*publisher_info];
    [BATLedgerDatabase insertOrUpdatePublisherInfo:publisher completion:^(BOOL success) {
      callback(ledger::Result::LEDGER_OK, publisher.cppObjPtr);
    }];
  } else {
    callback(ledger::Result::LEDGER_ERROR, nullptr);
  }
}

- (void)getPendingContributions:(ledger::PendingContributionInfoListCallback)callback
{
  const auto pendingContributions = [BATLedgerDatabase pendingContributions];
  callback(VectorFromNSArray(pendingContributions, ^ledger::PendingContributionInfoPtr(BATPendingContributionInfo *info){
    return info.cppObjPtr;
  }));
}

- (void)getPendingContributionsTotal:(ledger::PendingContributionsTotalCallback)callback
{
  callback([BATLedgerDatabase reservedAmountForPendingContributions]);
}

- (void)onPanelPublisherInfo:(ledger::Result)result publisherInfo:(ledger::PublisherInfoPtr)publisher_info windowId:(uint64_t)windowId
{
  if (publisher_info.get() == nullptr || result != ledger::Result::LEDGER_OK) {
    return;
  }
  auto info = [[BATPublisherInfo alloc] initWithPublisherInfo:*publisher_info];
  for (BATBraveLedgerObserver *observer in self.observers) {
    if (observer.fetchedPanelPublisher) {
      observer.fetchedPanelPublisher(info, windowId);
    }
  }
}

- (void)removeAllPendingContributions:(ledger::RemovePendingContributionCallback)callback
{
  const auto pendingContributions = [BATLedgerDatabase pendingContributions];
  const auto keys = [[NSMutableArray alloc] init];
  for (BATPendingContributionInfo *info in pendingContributions) {
    [keys addObject:info.publisherKey];
  }

  [BATLedgerDatabase removeAllPendingContributions:^(BOOL success) {
    callback(success ? ledger::Result::LEDGER_OK : ledger::Result::LEDGER_ERROR);
    if (success) {
      for (BATBraveLedgerObserver *observer in self.observers) {
        if (observer.pendingContributionsRemoved) {
          observer.pendingContributionsRemoved(keys);
        }
      }
    }
  }];
}

- (void)removePendingContribution:(const std::string &)publisher_key viewingId:(const std::string &)viewing_id addedDate:(uint64_t)added_date callback:(ledger::RemovePendingContributionCallback)callback
{
  const auto publisherID = [NSString stringWithUTF8String:publisher_key.c_str()];
  const auto viewingID = [NSString stringWithUTF8String:viewing_id.c_str()];
  [BATLedgerDatabase removePendingContributionForPublisherID:publisherID
                                                   viewingID:viewingID
                                                   addedDate:added_date
                                                  completion:^(BOOL success) {
                                                    callback(success ? ledger::Result::LEDGER_OK :
                                                             ledger::Result::LEDGER_ERROR);
                                                    for (BATBraveLedgerObserver *observer in self.observers) {
                                                      if (observer.pendingContributionsRemoved) {
                                                        observer.pendingContributionsRemoved(@[publisherID]);
                                                      }
                                                    }
                                                  }];
}

- (void)onContributeUnverifiedPublishers:(ledger::Result)result publisherKey:(const std::string &)publisher_key publisherName:(const std::string &)publisher_name
{
  switch (result) {
    case ledger::Result::PENDING_NOT_ENOUGH_FUNDS:
      [self addNotificationOfKind:BATRewardsNotificationKindPendingNotEnoughFunds
                         userInfo:nil
                   notificationID:@"not_enough_funds_for_pending"];
      break;
    case ledger::Result::PENDING_PUBLISHER_REMOVED: {
      const auto publisherID = [NSString stringWithUTF8String:publisher_key.c_str()];
      for (BATBraveLedgerObserver *observer in self.observers) {
        if (observer.pendingContributionsRemoved) {
          observer.pendingContributionsRemoved(@[publisherID]);
        }
      }
      break;
    }
    case ledger::Result::VERIFIED_PUBLISHER: {
      const auto notificationID = [NSString stringWithFormat:@"verified_publisher_%@",
                                   [NSString stringWithUTF8String:publisher_key.c_str()]];
      const auto name = [NSString stringWithUTF8String:publisher_name.c_str()];
      [self addNotificationOfKind:BATRewardsNotificationKindVerifiedPublisher
                         userInfo:@{ @"publisher_name": name }
                   notificationID:notificationID];
      break;
    }
    default:
      break;
  }
}

- (void)getExternalWallets:(ledger::GetExternalWalletsCallback)callback
{
  // For uphold wallets (not implemented)
  std::map<std::string, ledger::ExternalWalletPtr> wallets;
  callback(std::move(wallets));
}

- (void)saveExternalWallet:(const std::string &)wallet_type wallet:(ledger::ExternalWalletPtr)wallet
{
  // For uphold wallets (not implemented)
}

- (void)showNotification:(const std::string &)type args:(const std::vector<std::string>&)args callback:(ledger::ShowNotificationCallback)callback
{
  // TODO: Add notifications
}

- (void)getServerPublisherInfo:(const std::string &)publisher_key callback:(ledger::GetServerPublisherInfoCallback)callback
{
  const auto publisherID = [NSString stringWithUTF8String:publisher_key.c_str()];
  const auto info = [BATLedgerDatabase serverPublisherInfoWithPublisherID:publisherID];
  if (!info) {
    callback(nullptr);
    return;
  }
  callback(info.cppObjPtr);
}

- (void)clearAndInsertServerPublisherList:(ledger::ServerPublisherInfoList)list callback:(ledger::ClearAndInsertServerPublisherListCallback)callback
{
  if (self.loadingPublisherList) {
    return;
  }
  const auto list_ = NSArrayFromVector(&list, ^BATServerPublisherInfo *(const ledger::ServerPublisherInfoPtr& info) {
    return [[BATServerPublisherInfo alloc] initWithServerPublisherInfo:*info];
  });
  self.loadingPublisherList = YES;
  [BATLedgerDatabase clearAndInsertList:list_ completion:^(BOOL success) {
    self.loadingPublisherList = NO;
    callback(success ? ledger::Result::LEDGER_OK : ledger::Result::LEDGER_ERROR);
    
    for (BATBraveLedgerObserver *observer in self.observers) {
      if (observer.publisherListUpdated) {
        observer.publisherListUpdated();
      }
    }
  }];
}

<<<<<<< HEAD
=======
- (void)setTransferFee:(const std::string &)wallet_type transfer_fee:(ledger::TransferFeePtr)transfer_fee
{
  // FIXME: Add implementation
}

- (ledger::TransferFeeList)getTransferFees:(const std::string &)wallet_type
{
  // FIXME: Add implementation
  ledger::TransferFeeList list;
  return list;
}

- (void)removeTransferFee:(const std::string &)wallet_type id:(const std::string &)id
{
  // FIXME: Add implementation
}

@end

// FIXME: This is a patch, need to use the actual verified state
@implementation BATPublisherInfo (BuildFix)
- (BOOL)isVerified {
  return NO;
}
- (void)setVerified:(BOOL)verified { }
@end
@implementation BATPendingContributionInfo (BuildFix)
- (BOOL)isVerified {
  return NO;
}
- (void)setVerified:(BOOL)verified { }
>>>>>>> 67e371af
@end<|MERGE_RESOLUTION|>--- conflicted
+++ resolved
@@ -1758,8 +1758,6 @@
   }];
 }
 
-<<<<<<< HEAD
-=======
 - (void)setTransferFee:(const std::string &)wallet_type transfer_fee:(ledger::TransferFeePtr)transfer_fee
 {
   // FIXME: Add implementation
@@ -1777,19 +1775,4 @@
   // FIXME: Add implementation
 }
 
-@end
-
-// FIXME: This is a patch, need to use the actual verified state
-@implementation BATPublisherInfo (BuildFix)
-- (BOOL)isVerified {
-  return NO;
-}
-- (void)setVerified:(BOOL)verified { }
-@end
-@implementation BATPendingContributionInfo (BuildFix)
-- (BOOL)isVerified {
-  return NO;
-}
-- (void)setVerified:(BOOL)verified { }
->>>>>>> 67e371af
 @end